--- conflicted
+++ resolved
@@ -133,62 +133,7 @@
   }
 
   private createWorkers(numWorkers = 1): Worker[] {
-<<<<<<< HEAD
     const workerCode = `${createImageWorker.toString()}worker()`;
-=======
-    const workerCode = `
-      function hasAlphaChannel(mimeType) {
-          return (mimeType.indexOf("image/png") !== -1);
-      }
-
-      function getImage(src, premultiplyAlpha) {
-        return new Promise(function(resolve, reject) {
-          var xhr = new XMLHttpRequest();
-          xhr.open('GET', src, true);
-          xhr.responseType = 'blob';
-
-          xhr.onload = function() {
-            if (xhr.status === 200) {
-              var blob = xhr.response;
-              var hasAlphaChannel = premultiplyAlpha !== undefined ? premultiplyAlpha : hasAlphaChannel(blob.type);
-
-              createImageBitmap(blob, {
-                premultiplyAlpha: hasAlphaChannel ? 'premultiply' : 'none',
-                colorSpaceConversion: 'none',
-                imageOrientation: 'none'
-              }).then(function(data) {
-                resolve({ data: data, premultiplyAlpha: premultiplyAlpha });
-              }).catch(function(error) {
-                reject(error);
-              });
-            } else {
-              reject(new Error('Failed to load image: ' + xhr.statusText));
-            }
-          };
-
-          xhr.onerror = function() {
-            reject(new Error('Network error occurred while trying to fetch the image.'));
-          };
-
-          xhr.send();
-        });
-      }
-
-      self.onmessage = (event) => {
-        var id = event.data.id;
-        var src = event.data.src;
-        var premultiplyAlpha = event.data.premultiplyAlpha;
-
-        getImage(src, premultiplyAlpha)
-          .then(function(data) {
-              self.postMessage({ id: id, data: data }, [data.data]);
-          })
-          .catch(function(error) {
-              self.postMessage({ id: id, error: error.message });
-          });
-      };
-    `;
->>>>>>> 81f2665e
 
     const blob: Blob = new Blob([workerCode.replace('"use strict";', '')], {
       type: 'application/javascript',
@@ -213,16 +158,6 @@
   ): Promise<TextureData> {
     return new Promise((resolve, reject) => {
       try {
-<<<<<<< HEAD
-        if (this.workers.length) {
-          const absoluteSrcUrl = this.convertUrlToAbsolute(src);
-          this.messageManager[absoluteSrcUrl] = [resolve, reject];
-          const nextWorker = this.getNextWorker();
-          nextWorker.postMessage({
-            src: absoluteSrcUrl,
-            premultiplyAlpha,
-          });
-=======
         if (this.workers) {
           const id = this.nextId++;
           this.messageManager[id] = [resolve, reject];
@@ -234,7 +169,6 @@
               premultiplyAlpha,
             });
           }
->>>>>>> 81f2665e
         }
       } catch (error) {
         reject(error);
