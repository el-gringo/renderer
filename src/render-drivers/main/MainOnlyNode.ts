/*
 * If not stated otherwise in this file or this component's LICENSE file the
 * following copyright and licenses apply:
 *
 * Copyright 2023 Comcast Cable Communications Management, LLC.
 *
 * Licensed under the Apache License, Version 2.0 (the License);
 * you may not use this file except in compliance with the License.
 * You may obtain a copy of the License at
 *
 * http://www.apache.org/licenses/LICENSE-2.0
 *
 * Unless required by applicable law or agreed to in writing, software
 * distributed under the License is distributed on an "AS IS" BASIS,
 * WITHOUT WARRANTIES OR CONDITIONS OF ANY KIND, either express or implied.
 * See the License for the specific language governing permissions and
 * limitations under the License.
 */

import type {
  CustomDataMap,
  INode,
  INodeAnimatableProps,
  INodeWritableProps,
} from '../../main-api/INode.js';
import type { Stage } from '../../core/Stage.js';
import { assertTruthy } from '../../utils.js';
import type { IAnimationController } from '../../common/IAnimationController.js';
import { CoreAnimation } from '../../core/animations/CoreAnimation.js';
import { CoreAnimationController } from '../../core/animations/CoreAnimationController.js';
import { CoreNode } from '../../core/CoreNode.js';
import type {
  RendererMain,
  ShaderRef,
  TextureRef,
} from '../../main-api/RendererMain.js';
import type { AnimationSettings } from '../../core/animations/CoreAnimation.js';
import { EventEmitter } from '../../common/EventEmitter.js';
import type {
  NodeLoadedEventHandler,
  NodeFailedEventHandler,
  NodeRenderStateEventHandler,
} from '../../common/CommonTypes.js';
import { santizeCustomDataMap } from '../utils.js';

let nextId = 1;

export function getNewId(): number {
  return nextId++;
}

export class MainOnlyNode extends EventEmitter implements INode {
  readonly id;
  protected coreNode: CoreNode;

  // Prop stores
  protected _children: MainOnlyNode[] = [];
  protected _src = '';
  protected _parent: MainOnlyNode | null = null;
  protected _texture: TextureRef | null = null;
  protected _shader: ShaderRef | null = null;
  protected _data: CustomDataMap | undefined = {};

  constructor(
    props: INodeWritableProps,
    private rendererMain: RendererMain,
    private stage: Stage,
    coreNode?: CoreNode,
  ) {
    super();
    this.id = coreNode?.id ?? getNewId();
    this.coreNode =
      coreNode ||
      new CoreNode(this.stage, {
        id: this.id,
        x: props.x,
        y: props.y,
        width: props.width,
        height: props.height,
        alpha: props.alpha,
        clipping: props.clipping,
        color: props.color,
        colorTop: props.colorTop,
        colorBottom: props.colorBottom,
        colorLeft: props.colorLeft,
        colorRight: props.colorRight,
        colorTl: props.colorTl,
        colorTr: props.colorTr,
        colorBl: props.colorBl,
        colorBr: props.colorBr,
        zIndex: props.zIndex,
        zIndexLocked: props.zIndexLocked,
        scaleX: props.scaleX,
        scaleY: props.scaleY,
        mountX: props.mountX,
        mountY: props.mountY,
        mount: props.mount,
        pivot: props.pivot,
        pivotX: props.pivotX,
        pivotY: props.pivotY,
        rotation: props.rotation,
        parent: null,
        shader: null,
        shaderProps: null,
        texture: null,
        textureOptions: null,
        rtt: props.rtt,
        parentHasRenderTexture: props.parentHasRenderTexture,
      });
    // Forward loaded/failed events
    this.coreNode.on('loaded', this.onTextureLoaded);
    this.coreNode.on('failed', this.onTextureFailed);
    this.coreNode.on('freed', this.onTextureFreed);

    this.coreNode.on('outOfBounds', this.onOutOfBounds);
    this.coreNode.on('inBounds', this.onInBounds);
    this.coreNode.on('outOfViewport', this.onOutOfViewport);
    this.coreNode.on('inViewport', this.onInViewport);

    // Assign properties to this object
    this.parent = props.parent as unknown as MainOnlyNode;
    this.shader = props.shader;
    this.texture = props.texture;
    this.src = props.src;
<<<<<<< HEAD
    this.rtt = props.rtt;
=======
    this._data = props.data;
>>>>>>> f38273b8
  }

  get x(): number {
    return this.coreNode.x;
  }

  set x(value: number) {
    this.coreNode.x = value;
  }

  get y(): number {
    return this.coreNode.y;
  }

  set y(value: number) {
    this.coreNode.y = value;
  }

  get width(): number {
    return this.coreNode.width;
  }

  set width(value: number) {
    this.coreNode.width = value;
  }

  get height(): number {
    return this.coreNode.height;
  }

  set height(value: number) {
    this.coreNode.height = value;
  }

  get alpha(): number {
    return this.coreNode.alpha;
  }

  set alpha(value: number) {
    this.coreNode.alpha = value;
  }

  get clipping(): boolean {
    return this.coreNode.clipping;
  }

  set clipping(value: boolean) {
    this.coreNode.clipping = value;
  }

  get color(): number {
    return this.coreNode.color;
  }

  set color(value: number) {
    this.coreNode.color = value;
  }

  get colorTop(): number {
    return this.coreNode.colorTop;
  }

  set colorTop(value: number) {
    this.coreNode.colorTop = value;
  }

  get colorBottom(): number {
    return this.coreNode.colorBottom;
  }

  set colorBottom(value: number) {
    this.coreNode.colorBottom = value;
  }

  get colorLeft(): number {
    return this.coreNode.colorLeft;
  }

  set colorLeft(value: number) {
    this.coreNode.colorLeft = value;
  }

  get colorRight(): number {
    return this.coreNode.colorRight;
  }

  set colorRight(value: number) {
    this.coreNode.colorRight = value;
  }

  get colorTl(): number {
    return this.coreNode.colorTl;
  }

  set colorTl(value: number) {
    this.coreNode.colorTl = value;
  }

  get colorTr(): number {
    return this.coreNode.colorTr;
  }

  set colorTr(value: number) {
    this.coreNode.colorTr = value;
  }

  get colorBl(): number {
    return this.coreNode.colorBl;
  }

  set colorBl(value: number) {
    this.coreNode.colorBl = value;
  }

  get colorBr(): number {
    return this.coreNode.colorBr;
  }

  set colorBr(value: number) {
    this.coreNode.colorBr = value;
  }

  get scale(): number | null {
    if (this.scaleX !== this.scaleY) {
      return null;
    }
    return this.coreNode.scaleX;
  }

  set scale(value: number | null) {
    // We ignore `null` when it's set.
    if (value === null) {
      return;
    }
    this.coreNode.scaleX = value;
    this.coreNode.scaleY = value;
  }

  get scaleX(): number {
    return this.coreNode.scaleX;
  }

  set scaleX(value: number) {
    this.coreNode.scaleX = value;
  }

  get scaleY(): number {
    return this.coreNode.scaleY;
  }

  set scaleY(value: number) {
    this.coreNode.scaleY = value;
  }

  get mount(): number {
    return this.coreNode.mount;
  }

  set mount(value: number) {
    this.coreNode.mount = value;
  }

  get mountX(): number {
    return this.coreNode.mountX;
  }

  set mountX(value: number) {
    this.coreNode.mountX = value;
  }

  get mountY(): number {
    return this.coreNode.mountY;
  }

  set mountY(value: number) {
    this.coreNode.mountY = value;
  }

  get pivot(): number {
    return this.coreNode.pivot;
  }

  set pivot(value: number) {
    this.coreNode.pivot = value;
  }

  get pivotX(): number {
    return this.coreNode.pivotX;
  }

  set pivotX(value: number) {
    this.coreNode.pivotX = value;
  }

  get pivotY(): number {
    return this.coreNode.pivotY;
  }

  set pivotY(value: number) {
    this.coreNode.pivotY = value;
  }

  get rotation(): number {
    return this.coreNode.rotation;
  }

  set rotation(value: number) {
    this.coreNode.rotation = value;
  }

  get parent(): MainOnlyNode | null {
    return this._parent;
  }

  set parent(newParent: MainOnlyNode | null) {
    const oldParent = this._parent;
    this._parent = newParent;
    this.coreNode.parent = newParent?.coreNode ?? null;
    if (oldParent) {
      const index = oldParent.children.indexOf(this);
      assertTruthy(
        index !== -1,
        "MainOnlyNode.parent: Node not found in old parent's children!",
      );
      oldParent.children.splice(index, 1);
    }
    if (newParent) {
      newParent.children.push(this);
    }
  }

  get children(): MainOnlyNode[] {
    return this._children;
  }

  get zIndex(): number {
    return this.coreNode.zIndex;
  }

  set zIndex(value: number) {
    this.coreNode.zIndex = value;
  }

  get zIndexLocked(): number {
    return this.coreNode.zIndexLocked;
  }

  set zIndexLocked(value: number) {
    this.coreNode.zIndexLocked = value;
  }

  get src(): string {
    return this._src;
  }

  set src(imageUrl: string) {
    if (this._src === imageUrl) {
      return;
    }
    this._src = imageUrl;
    if (!imageUrl) {
      this.texture = null;
      return;
    }
    this.texture = this.rendererMain.createTexture('ImageTexture', {
      src: imageUrl,
    });
  }

  //#region Texture
  get texture(): TextureRef | null {
    return this._texture;
  }

  set texture(texture: TextureRef | null) {
    if (this._texture === texture) {
      return;
    }
    if (this._texture) {
      this.rendererMain.textureTracker.decrementTextureRefCount(this._texture);
    }
    if (texture) {
      this.rendererMain.textureTracker.incrementTextureRefCount(texture);
    }
    this._texture = texture;
    if (texture) {
      this.coreNode.loadTexture(texture.txType, texture.props, texture.options);
    } else {
      this.coreNode.unloadTexture();
    }
  }

  get rtt(): boolean {
    return this.coreNode.rtt;
  }

  set rtt(value: boolean) {
    if (value) {
      this.texture = this.rendererMain.createTexture(
        'RenderTexture',
        {
          width: this.width,
          height: this.height,
        },
        { preload: true, flipY: true },
      );
    }
    this.coreNode.rtt = value;
  }

  get parentHasRenderTexture(): boolean {
    return this.coreNode.parentHasRenderTexture;
  }

  set parentHasRenderTexture(value: boolean) {
    this.coreNode.parentHasRenderTexture = value;
  }

  private onTextureLoaded: NodeLoadedEventHandler = (target, payload) => {
    this.emit('loaded', payload);
  };

  private onTextureFailed: NodeFailedEventHandler = (target, payload) => {
    this.emit('failed', payload);
  };

  private onTextureFreed: NodeLoadedEventHandler = (target, payload) => {
    this.emit('freed', payload);
  };

  private onOutOfBounds: NodeRenderStateEventHandler = (target, payload) => {
    this.emit('outOfBounds', payload);
  };

  private onInBounds: NodeRenderStateEventHandler = (target, payload) => {
    this.emit('inBounds', payload);
  };

  private onOutOfViewport: NodeRenderStateEventHandler = (target, payload) => {
    this.emit('outOfViewport', payload);
  };

  private onInViewport: NodeRenderStateEventHandler = (target, payload) => {
    this.emit('inViewport', payload);
  };
  //#endregion Texture

  get shader(): ShaderRef | null {
    return this._shader;
  }

  set shader(shader: ShaderRef | null) {
    if (this._shader === shader) {
      return;
    }
    this._shader = shader;
    if (shader) {
      this.coreNode.loadShader(shader.shType, shader.props);
    }
  }

  get data(): CustomDataMap | undefined {
    return this._data;
  }

  set data(d: CustomDataMap) {
    this._data = santizeCustomDataMap(d);
  }

  destroy(): void {
    this.emit('beforeDestroy', {});

    //use while loop since setting parent to null removes it from array
    let child = this.children[0];
    while (child) {
      child.destroy();
      child = this.children[0];
    }
    this.coreNode.destroy();
    this.parent = null;
    this.texture = null;
    this.emit('afterDestroy', {});
    this.removeAllListeners();
  }

  flush(): void {
    // No-op
  }

  animate(
    props: Partial<INodeAnimatableProps>,
    settings: Partial<AnimationSettings>,
  ): IAnimationController {
    const animation = new CoreAnimation(this.coreNode, props, settings);
    // eslint-disable-next-line @typescript-eslint/no-unsafe-assignment, @typescript-eslint/no-unsafe-call
    const controller = new CoreAnimationController(
      this.stage.animationManager,
      animation,
    );
    // eslint-disable-next-line @typescript-eslint/no-unsafe-return
    return controller;
  }
}<|MERGE_RESOLUTION|>--- conflicted
+++ resolved
@@ -122,11 +122,8 @@
     this.shader = props.shader;
     this.texture = props.texture;
     this.src = props.src;
-<<<<<<< HEAD
     this.rtt = props.rtt;
-=======
     this._data = props.data;
->>>>>>> f38273b8
   }
 
   get x(): number {
