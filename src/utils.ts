/*
 * If not stated otherwise in this file or this component's LICENSE file the
 * following copyright and licenses apply:
 *
 * Copyright 2023 Comcast Cable Communications Management, LLC.
 *
 * Licensed under the Apache License, Version 2.0 (the License);
 * you may not use this file except in compliance with the License.
 * You may obtain a copy of the License at
 *
 * http://www.apache.org/licenses/LICENSE-2.0
 *
 * Unless required by applicable law or agreed to in writing, software
 * distributed under the License is distributed on an "AS IS" BASIS,
 * WITHOUT WARRANTIES OR CONDITIONS OF ANY KIND, either express or implied.
 * See the License for the specific language governing permissions and
 * limitations under the License.
 */

import type { ContextSpy } from './core/lib/ContextSpy.js';

export function createWebGLContext(
  canvas: HTMLCanvasElement | OffscreenCanvas,
  contextSpy: ContextSpy | null,
): WebGLRenderingContext {
  const config: WebGLContextAttributes = {
    alpha: true,
    antialias: false,
    depth: false,
    stencil: true,
    desynchronized: false,
    // Disabled because it prevents Visual Regression Tests from working
    // failIfMajorPerformanceCaveat: true,
    powerPreference: 'high-performance',
    premultipliedAlpha: true,
    preserveDrawingBuffer: false,
  };
  const gl =
    // TODO: Remove this assertion once this issue is fixed in TypeScript
    // https://github.com/microsoft/TypeScript/issues/53614
    (canvas.getContext('webgl', config) ||
      canvas.getContext(
        'experimental-webgl' as 'webgl',
        config,
      )) as unknown as WebGLRenderingContext | null;
  if (!gl) {
    throw new Error('Unable to create WebGL context');
  }
  if (contextSpy) {
    // Proxy the GL context to log all GL calls
    return new Proxy(gl, {
      get(target, prop) {
        const value = target[prop as never] as unknown;
        if (typeof value === 'function') {
          contextSpy.increment(String(prop));
          return value.bind(target);
        }
        return value;
      },
    });
  }

  return gl;
}

/**
 * Asserts a condition is truthy, otherwise throws an error
 *
 * @remarks
 * Useful at the top of functions to ensure certain conditions, arguments and
 * properties are set/met before continuing. When using this function,
 * TypeScript will narrow away falsy types from the condition.
 *
 * @param condition
 * @param message
 * @returns
 */
export function assertTruthy(
  condition: unknown,
  message?: string,
): asserts condition {
  if (isProductionEnvironment()) return;
  if (!condition) {
    throw new Error(message || 'Assertion failed');
  }
}

/**
 * Merges two colors based on a given progress value.
 *
 * This function takes two colors (c1 and c2) represented as 32-bit integers
 * in RGBA format and blends them based on the provided progress value (p).
 * The result is a new color that is a weighted combination of the input colors,
 * where the weight is determined by the progress value.
 *
 * @param {number} c1 - The first color in RGBA format (32-bit integer).
 * @param {number} c2 - The second color in RGBA format (32-bit integer).
 * @param {number} p - The progress value between 0 and 1.
 * @returns {number} The merged color as a 32-bit integer in RGBA format.
 */
export function mergeColorProgress(
  rgba1: number,
  rgba2: number,
  p: number,
): number {
  const r1 = Math.trunc(rgba1 >>> 24);
  const g1 = Math.trunc((rgba1 >>> 16) & 0xff);
  const b1 = Math.trunc((rgba1 >>> 8) & 0xff);
  const a1 = Math.trunc(rgba1 & 0xff);

  const r2 = Math.trunc(rgba2 >>> 24);
  const g2 = Math.trunc((rgba2 >>> 16) & 0xff);
  const b2 = Math.trunc((rgba2 >>> 8) & 0xff);
  const a2 = Math.trunc(rgba2 & 0xff);

  const r = Math.round(r2 * p + r1 * (1 - p));
  const g = Math.round(g2 * p + g1 * (1 - p));
  const b = Math.round(b2 * p + b1 * (1 - p));
  const a = Math.round(a2 * p + a1 * (1 - p));

  return ((r << 24) | (g << 16) | (b << 8) | a) >>> 0;
}

/**
 * Given an RGBA encoded number, returns back the RGBA number with it's alpha
 * component multiplied by the passed `alpha` parameter.
 *
 * @internalRemarks
 * This method does NOT premultiply the alpha into the color channels. If that
 * is required (for internal use only) use {@link mergeColorAlphaPremultiplied}
 * instead.
 *
 * @param rgba RGBA encoded number
 * @param alpha Normalized alpha value (Range: 0.0 - 1.0)
 * @returns
 */
export function mergeColorAlpha(rgba: number, alpha: number): number {
  const r = rgba >>> 24;
  const g = (rgba >>> 16) & 0xff;
  const b = (rgba >>> 8) & 0xff;
  const a = Math.trunc((rgba & 0xff) * alpha);

  return ((r << 24) | (g << 16) | (b << 8) | a) >>> 0;
}

/**
 * Given an RGBA encoded number, returns back the RGBA number with it's alpha
 * component multiplied by the passed `alpha` parameter. Before returning, the
 * final alpha value is multiplied into the color channels.
 *
 * @remarks
 * If `flipEndianess` is set to true, the function will returned an ABGR encoded number
 * which is useful when the color value needs to be passed into a shader attribute.
 *
 * NOTE: This method returns a PREMULTIPLIED alpha color which is generally only useful
 * in the context of the internal rendering process. Use {@link mergeColorAlpha} if you
 * need to blend an alpha value into a color in the context of the Renderer's
 * main API.
 *
 * @internalRemarks
 * Do not expose this method in the main API because Renderer users should instead use
 * {@link mergeColorAlpha} to manipulate the alpha value of a color.
 *
 * @internal
 * @param rgba RGBA encoded number
 * @param alpha Normalized alpha value (Range: 0.0 - 1.0)
 * @param flipEndianess Flip the endianess. RGBA becomes encoded as ABGR (for inserting colors into shader attributes)
 * @returns
 */
export function mergeColorAlphaPremultiplied(
  rgba: number,
  alpha: number,
  flipEndianess = false,
): number {
  const newAlpha = ((rgba & 0xff) / 255) * alpha;
  const r = Math.trunc((rgba >>> 24) * newAlpha);
  const g = Math.trunc(((rgba >>> 16) & 0xff) * newAlpha);
  const b = Math.trunc(((rgba >>> 8) & 0xff) * newAlpha);
  const a = Math.trunc(newAlpha * 255);

  if (flipEndianess) {
    return ((a << 24) | (b << 16) | (g << 8) | r) >>> 0;
  }

  return ((r << 24) | (g << 16) | (b << 8) | a) >>> 0;
}

/**
 * Returns true if the given object has the given "own" property.
 *
 * @param obj
 * @param prop
 * @returns
 */
export function hasOwn(obj: object, prop: string | number | symbol): boolean {
  return Object.prototype.hasOwnProperty.call(obj, prop);
}

/**
 * Converts degrees to radians
 *
 * @param degrees
 * @returns
 */
export function deg2Rad(degrees: number): number {
  return (degrees * Math.PI) / 180;
}

/**
<<<<<<< HEAD
 * Returns image aspect ratio
 *
 * @param width
 * @param height
 * @returns
 */
export function getImageAspectRatio(width: number, height: number): number {
  return width / height;
=======
 * Checks import.meta if env is production
 *
 * @returns
 */
export function isProductionEnvironment(): boolean {
  return import.meta.env && import.meta.env.PROD;
>>>>>>> f38273b8
}<|MERGE_RESOLUTION|>--- conflicted
+++ resolved
@@ -207,7 +207,6 @@
 }
 
 /**
-<<<<<<< HEAD
  * Returns image aspect ratio
  *
  * @param width
@@ -216,12 +215,13 @@
  */
 export function getImageAspectRatio(width: number, height: number): number {
   return width / height;
-=======
+}
+
+/**
  * Checks import.meta if env is production
  *
  * @returns
  */
 export function isProductionEnvironment(): boolean {
   return import.meta.env && import.meta.env.PROD;
->>>>>>> f38273b8
 }